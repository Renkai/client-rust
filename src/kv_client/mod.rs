// Copyright 2018 TiKV Project Authors. Licensed under Apache-2.0.

mod errors;

<<<<<<< HEAD
pub use self::client::KvRpcClient;
pub use self::errors::{HasError, HasRegionError};
pub use self::request::{KvRequest, MockDispatch};
=======
pub use errors::HasError;
>>>>>>> d923d6c2
pub use kvproto::tikvpb::TikvClient;

use crate::{
    pd::Region,
    request::{KvRequest, KvRpcRequest},
    security::SecurityManager,
    stats::tikv_stats,
    ErrorKind, Result,
};

use derive_new::new;
use futures::compat::Compat01As03;
use futures::future::BoxFuture;
use futures::prelude::*;
use grpcio::CallOption;
use grpcio::Environment;
use std::sync::Arc;
use std::time::Duration;

/// A trait for connecting to TiKV stores.
pub trait KvConnect: Sized {
    type KvClient: KvClient + Clone + Send + Sync + 'static;

    fn connect(&self, address: &str) -> Result<Self::KvClient>;
}

pub type RpcFnType<Req, Resp> =
    for<'a, 'b> fn(
        &'a TikvClient,
        &'b Req,
        CallOption,
    )
        -> std::result::Result<::grpcio::ClientUnaryReceiver<Resp>, ::grpcio::Error>;

#[derive(new, Clone)]
pub struct TikvConnect {
    env: Arc<Environment>,
    security_mgr: Arc<SecurityManager>,
}

impl KvConnect for TikvConnect {
    type KvClient = KvRpcClient;

    fn connect(&self, address: &str) -> Result<KvRpcClient> {
        self.security_mgr
            .connect(self.env.clone(), address, TikvClient::new)
            .map(|c| KvRpcClient::new(Arc::new(c)))
    }
}

pub trait KvClient {
    fn dispatch<T: KvRequest>(
        &self,
        request: &T,
        opt: CallOption,
    ) -> BoxFuture<'static, Result<T::RpcResponse>>;
}

/// This client handles requests for a single TiKV node. It converts the data
/// types and abstractions of the client program into the grpc data types.
#[derive(new, Clone)]
pub struct KvRpcClient {
    rpc_client: Arc<TikvClient>,
}

impl KvClient for KvRpcClient {
    fn dispatch<T: KvRequest>(
        &self,
        request: &T::RpcRequest,
        opt: CallOption,
    ) -> BoxFuture<'static, Result<T::RpcResponse>> {
        map_errors_and_trace(T::REQUEST_NAME, T::RPC_FN(&self.rpc_client, request, opt)).boxed()
    }
}

fn map_errors_and_trace<Resp, RpcFuture>(
    request_name: &'static str,
    fut: ::grpcio::Result<RpcFuture>,
) -> impl Future<Output = Result<Resp>>
where
    Compat01As03<RpcFuture>: Future<Output = std::result::Result<Resp, ::grpcio::Error>>,
    Resp: HasError + Sized + Clone + Send + 'static,
{
    let context = tikv_stats(request_name);

    // FIXME should handle the error, not unwrap.
    Compat01As03::new(fut.unwrap())
        .map(|r| match r {
            Err(e) => Err(ErrorKind::Grpc(e).into()),
            Ok(mut r) => {
                if let Some(e) = r.region_error() {
                    Err(e)
                } else if let Some(e) = r.error() {
                    Err(e)
                } else {
                    Ok(r)
                }
            }
        })
        .map(move |r| context.done(r))
}

#[derive(new)]
pub struct Store<Client: KvClient> {
    pub region: Region,
    client: Client,
    timeout: Duration,
}

impl<Client: KvClient> Store<Client> {
    pub fn call_options(&self) -> CallOption {
        CallOption::default().timeout(self.timeout)
    }

    pub fn request<T: KvRpcRequest>(&self) -> T {
        let mut request = T::default();
        // FIXME propagate the error instead of using `expect`
        request.set_context(
            self.region
                .context()
                .expect("Cannot create context from region"),
        );
        request
    }

    pub fn dispatch<T: KvRequest>(
        &self,
        request: &T,
        opt: CallOption,
    ) -> BoxFuture<'static, Result<T::RpcResponse>> {
        self.client.dispatch::<T>(request, opt)
    }
}<|MERGE_RESOLUTION|>--- conflicted
+++ resolved
@@ -2,13 +2,7 @@
 
 mod errors;
 
-<<<<<<< HEAD
-pub use self::client::KvRpcClient;
 pub use self::errors::{HasError, HasRegionError};
-pub use self::request::{KvRequest, MockDispatch};
-=======
-pub use errors::HasError;
->>>>>>> d923d6c2
 pub use kvproto::tikvpb::TikvClient;
 
 use crate::{
@@ -77,7 +71,7 @@
 impl KvClient for KvRpcClient {
     fn dispatch<T: KvRequest>(
         &self,
-        request: &T::RpcRequest,
+        request: &T,
         opt: CallOption,
     ) -> BoxFuture<'static, Result<T::RpcResponse>> {
         map_errors_and_trace(T::REQUEST_NAME, T::RPC_FN(&self.rpc_client, request, opt)).boxed()
